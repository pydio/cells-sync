--- conflicted
+++ resolved
@@ -1,8 +1,5 @@
-<<<<<<< HEAD
 sync-*
-=======
 csync
 sync.exe*
 .vscode
-debug
->>>>>>> 71fef90d
+debug